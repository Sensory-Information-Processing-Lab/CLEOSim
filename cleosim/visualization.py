--- conflicted
+++ resolved
@@ -166,12 +166,8 @@
     axis_scale_unit: Unit = mm,
     devices_to_plot: Iterable[InterfaceDevice] = [],
     invert_z: bool = True,
-<<<<<<< HEAD
+    scatterargs: dict = {},
 ) -> tuple[list[Artist], list[Artist]]:
-=======
-    scatterargs: dict = {},
-) -> list[Artist]:
->>>>>>> 75b5cb08
     for ng in neuron_groups:
         for dim in ["x", "y", "z"]:
             if not hasattr(ng, dim):
