"""Basic processor and processing block definitions"""
from __future__ import annotations

from abc import ABC, abstractmethod
from collections import deque
from brian2 import ms
import numpy as np
from attrs import define, field
from typing import Any, Tuple


from cleo.base import IOProcessor
from cleo.ioproc.delays import Delay


class ProcessingBlock(ABC):
    """Abstract signal processing stage or control block."""

    delay: Delay
    """The delay object determining compute latency for the block"""
    save_history: bool
    """Whether to record :attr:`t_in_ms`, :attr:`t_out_ms`, 
    and :attr:`values` with every timestep"""
    t_in_ms: list[float]
    """The walltime the block received each input.
    Only recorded if :attr:`save_history`"""
    t_out_ms: list[float]
    """The walltime of each of the block's outputs.
    Only recorded if :attr:`save_history`"""
    values: list[Any]
    """Each of the block's outputs.
    Only recorded if :attr:`save_history`"""

    def __init__(self, **kwargs):
        """
        It's important to use `super().__init__(**kwargs)` in the base class
        to use the parent-class logic here.

        Keyword args
        ------------
        delay : Delay
            Delay object which adds to the compute time

        Raises
        ------
        TypeError
            When `delay` is not a `Delay` object.
        """
        self.delay = kwargs.get("delay", None)
        if self.delay and not isinstance(self.delay, Delay):
            raise TypeError("delay must be of the Delay class")
        self.save_history = kwargs.get("save_history", False)
        if self.save_history is True:
            self.t_in_ms = []
            self.t_out_ms = []
            self.values = []

    def process(self, input: Any, t_in_ms: float, **kwargs) -> Tuple[Any, float]:
        """Computes and saves output and output time given input and input time.

        The user should implement :meth:`~compute_output()` for their child
        classes, which performs the computation itself without regards for
        timing or saving variables.

        Parameters
        ----------
        input : Any
            Data to be processed
        t_in_ms : float
            Time the block receives the input data
        **kwargs : Any
            Key-value list of arguments passed to :func:`~compute_output()`

        Returns
        -------
        Tuple[Any, float]
            output, out time in milliseconds
        """
        out = self.compute_output(input, **kwargs)
        if self.delay is not None:
            t_out_ms = t_in_ms + self.delay.compute()
        else:
            t_out_ms = t_in_ms
        if self.save_history:
            self.t_in_ms.append(t_in_ms)
            self.t_out_ms.append(t_out_ms)
            self.values.append(out)
        return (out, t_out_ms)

    @abstractmethod
    def compute_output(self, input: Any, **kwargs) -> Any:
        """Computes output for given input.

        This is where the user will implement the desired functionality
        of the `ProcessingBlock` without regard for latency.

        Parameters
        ----------
        input : Any
            Data to be processed. Passed in from :meth:`process`.
        **kwargs : Any
            optional key-value argument pairs passed from
            :meth:`process`. Could be used to pass in such values as
            the IO processor's walltime or the measurement time for time-
            dependent functions.

        Returns
        -------
        Any
            output
        """
        pass


@define
class LatencyIOProcessor(IOProcessor):
    """IOProcessor capable of delivering stimulation some time after measurement.

    Note
    ----
    It doesn't make much sense to combine parallel computation
    with "when idle" sampling, because "when idle" sampling only produces
    one sample at a time to process.
    """

    t_samp_ms: list[float] = field(factory=list, init=False, repr=False)
    """Record of sampling times---each time :meth:`~put_state` is called."""

    sampling: str = field(default="fixed")
    """Sampling scheme: "fixed" or "when idle".
    
    "fixed" sampling means samples are taken on a fixed schedule,
    with no exceptions.
    
        

    "when idle" sampling means no samples are taken before the previous
    sample's output has been delivered. A sample is taken ASAP
    after an over-period computation: otherwise remains on schedule.
    """

    @sampling.validator
    def _validate_sampling(self, attribute, value):
        if value not in ["fixed", "when idle"]:
            raise ValueError("Invalid sampling scheme:", value)

    processing: str = field(default="parallel")
    """Processing scheme: "serial" or "parallel".

    "parallel" computes the output time by adding the delay for a sample
    onto the sample time, so if the delay is 2 ms, for example, while the
    sample period is only 1 ms, some of the processing is happening in
    parallel. Output order matches input order even if the computed
    output time for a sample is sooner than that for a previous
    sample.

    "serial" computes the output time by adding the delay for a sample
    onto the output time of the previous sample, rather than the sampling
    time. Note this may be of limited
    utility because it essentially means the *entire* round trip
    cannot be in parallel at all. More realistic is that simply
    each block or phase of computation must be serial. If anyone
    cares enough about this, it will have to be implemented in the
    future.
    """

    @processing.validator
    def _validate_processing(self, attribute, value):
        if value not in ["serial", "parallel"]:
            raise ValueError("Invalid processing scheme:", value)

    out_buffer: deque[Tuple[dict, float]] = field(factory=deque, init=False, repr=False)
    """
        "serial" computes the output time by adding the delay for a sample
        onto the output time of the previous sample, rather than the sampling
        time. Note this may be of limited
        utility because it essentially means the *entire* round trip
        cannot be in parallel at all. More realistic is that simply
        each block or phase of computation must be serial. If anyone
        cares enough about this, it will have to be implemented in the
        future.

        Note
        ----
        It doesn't make much sense to combine parallel computation
        with "when idle" sampling, because "when idle" sampling only produces
        one sample at a time to process.

        Raises
        ------
        ValueError
            For invalid `sampling` or `processing` kwargs 
        """
    

    def put_state(self, state_dict: dict, sample_time_ms: float):
        self.t_samp_ms.append(sample_time_ms)
        out, t_out_ms = self.process(state_dict, sample_time_ms)
        if self.processing == "serial" and len(self.out_buffer) > 0:
            prev_t_out_ms = self.out_buffer[-1][1]
            # add delay onto the output time of the last computation
            t_out_ms = prev_t_out_ms + t_out_ms - sample_time_ms
        self.out_buffer.append((out, t_out_ms))
        self._needs_off_schedule_sample = False

    def get_ctrl_signals(self, query_time_ms):
        if len(self.out_buffer) == 0:
            return {}
        next_out_signal, next_t_out_ms = self.out_buffer[0]
        if query_time_ms >= next_t_out_ms:
            self.out_buffer.popleft()
            return next_out_signal
        else:
            return {}

    def _is_currently_idle(self, query_time_ms):
        return len(self.out_buffer) == 0 or self.out_buffer[0][1] <= query_time_ms

    def is_sampling_now(self, query_time_ms):
        if self.sampling == "fixed":
<<<<<<< HEAD
            resid = query_time_ms % self.sample_period_ms
            if np.isclose(resid, 0) or np.isclose(resid, self.sample_period_ms):
                return True
        elif self.sampling == "when idle":
            if np.isclose(query_time_ms % self.sample_period_ms, 0):
=======
            if np.isclose(query_time_ms % (self.sample_period / ms), 0):
                return True
        elif self.sampling == "when idle":
            if query_time_ms % (self.sample_period / ms) == 0:
>>>>>>> efff6b68
                if self._is_currently_idle(query_time_ms):
                    self._needs_off_schedule_sample = False
                    return True
                else:  # if not done computing
                    self._needs_off_schedule_sample = True
                    return False
            else:
                # off-schedule, only sample if the last sampling period
                # was missed (there was an overrun)
                return self._needs_off_schedule_sample and self._is_currently_idle(
                    query_time_ms
                )
        return False

    @abstractmethod
    def process(self, state_dict: dict, sample_time_ms: float) -> Tuple[dict, float]:
        """Process network state to generate output to update stimulators.

        This is the function the user must implement to define the signal processing
        pipeline.

        Parameters
        ----------
        state_dict : dict
            {`recorder_name`: `state`} dictionary from :func:`~cleo.CLSimulator.get_state()`
        time_ms : float

        Returns
        -------
        Tuple[dict, float]
            {'stim_name': `ctrl_signal`} dictionary and output time in milliseconds.
        """
        pass

    def _base_reset(self):
        self.t_samp_ms = []
        self.out_buffer = deque()
        self._needs_off_schedule_sample = False


class RecordOnlyProcessor(LatencyIOProcessor):
    """Take samples without performing any control.

    Use this if all you are doing is recording."""

    def __init__(self, sample_period, **kwargs):
        super().__init__(sample_period, **kwargs)

    def process(self, state_dict: dict, sample_time: float) -> Tuple[dict, float]:
        return ({}, sample_time / ms)<|MERGE_RESOLUTION|>--- conflicted
+++ resolved
@@ -3,11 +3,11 @@
 
 from abc import ABC, abstractmethod
 from collections import deque
-from brian2 import ms
+from typing import Any, Tuple
+
 import numpy as np
 from attrs import define, field
-from typing import Any, Tuple
-
+from brian2 import ms
 
 from cleo.base import IOProcessor
 from cleo.ioproc.delays import Delay
@@ -191,7 +191,6 @@
         ValueError
             For invalid `sampling` or `processing` kwargs 
         """
-    
 
     def put_state(self, state_dict: dict, sample_time_ms: float):
         self.t_samp_ms.append(sample_time_ms)
@@ -218,18 +217,11 @@
 
     def is_sampling_now(self, query_time_ms):
         if self.sampling == "fixed":
-<<<<<<< HEAD
             resid = query_time_ms % self.sample_period_ms
             if np.isclose(resid, 0) or np.isclose(resid, self.sample_period_ms):
                 return True
         elif self.sampling == "when idle":
             if np.isclose(query_time_ms % self.sample_period_ms, 0):
-=======
-            if np.isclose(query_time_ms % (self.sample_period / ms), 0):
-                return True
-        elif self.sampling == "when idle":
-            if query_time_ms % (self.sample_period / ms) == 0:
->>>>>>> efff6b68
                 if self._is_currently_idle(query_time_ms):
                     self._needs_off_schedule_sample = False
                     return True
